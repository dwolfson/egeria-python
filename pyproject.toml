[tool.poetry]
name = "pyegeria"
<<<<<<< HEAD
version = "5.3.0.dev"
=======

version = "5.2"

>>>>>>> 9e8d33e1
license = 'Apache 2.0'
authors = ["Dan Wolfson <dan.wolfson@pdr-associates.com>"]
readme = "README.md"
description = "A python client for Egeria"
keywords = ["egeria", "metadata", "governance"]
homepage = "https://github.com/odpi/egeria-python"

repository = "https://github.com/odpi/egeria-python"
classifiers = [
    "License :: OSI Approved :: Apache Software License",
    "Programming Language :: Python",
    "Programming Language :: Python :: 3",
 ]
packages = [
    { include = "pyegeria"},
    { include = "pyegeria/commands/cat" },
    { include = "pyegeria/commands/tech" },
    { include = "pyegeria/commands/my"},
    { include = "pyegeria/commands/ops"},
    { include = "pyegeria/commands/cli"}
    ]

[tool.poetry.dependencies]
#python = "^3.11" # 3.12 seemed to fail
python = "^3.12.3"
#python = "^3.13" Need to upgrade jupyter image
httpx = "*"
rich = "*"
validators = "*"
urllib3 = "*"
requests = "*"
confluent-kafka = "^2.5.0"
pytest = "^8.2.2"
jupyter = "*"
click = "*"
trogon = "^0.6.0"
textual = "*"
mermaid-py = "*"
psycopg2-binary = "^2.9.9"


[build-system]
requires = ["poetry-core"]
build-backend = "poetry.core.masonry.api"

[tool.poetry.group.test]
optional = true

[tool.poetry.group.test.dependencies]
pytest = "^8.2.2"


[tool.poetry.scripts]
    list_assets = "pyegeria.commands.cat.list_assets:main"
    list_tech_types = "pyegeria.commands.cat.list_tech_types:main"
    get_asset_graph = "pyegeria.commands.cat.get_asset_graph:main"
    get_collection = "pyegeria.commands.cat.get_collection:main"
    list_terms = "pyegeria.commands.cat.list_terms:main"
    get_tech_type_elements = "pyegeria.commands.cat.get_tech_type_elements:main"
    list_tech_type_elements = "pyegeria.commands.cat.list_tech_type_elements:main"
    list_projects = "pyegeria.commands.cat.list_projects:main"
    list_todos = "pyegeria.commands.cat.list_todos:main"
    list_cert_types = "pyegeria.commands.cat.list_cert_types:main"
    get_project_structure = "pyegeria.commands.cat.get_project_structure:main"
    get_project_dependencies = "pyegeria.commands.cat.get_project_dependencies:main"
    list_user_ids = "pyegeria.commands.cat.list_user_ids:main"
    list_deployed_catalogs = "pyegeria.commands.cat.list_deployed_catalogs:main"
    list_deployed_databases = "pyegeria.commands.cat.list_deployed_databases:main"
    list_deployed_schemas = "pyegeria.commands.cat.list_deployed_database_schemas:main"
    create_glossary = "pyegeria.commands.cat.glossary_actions:create_glossary"
    delete_glossary = "pyegeria.commands.cat.glossary_actions:delete_glossary"
    create_term = "pyegeria.commands.cat.glossary_actions:create_term"
    delete_term = "pyegeria.commands.cat.glossary_actions:delete_term"
    list_glossaries = "pyegeria.commands.cat.list_glossaries:main"
    load_terms_from_file = "pyegeria.commands.cat.glossary_actions:load_terms"
    export_terms_to_file = "pyegeria.commands.cat.glossary_actions:export_terms"
    list_deployed_servers = "pyegeria.commands.cat.list_servers_deployed_imp.py:main"
    list_collections = "pyegeria.commands.cat.list_collections:main"

    monitor_asset_events = "pyegeria.commands.ops.monitor_asset_events:main"
    monitor_coco_status = "pyegeria.commands.ops.monitor_coco_status:main"
    monitor_engine_activity = "pyegeria.commands.ops.monitor_engine_activity:main_live"
    list_engine_activity = "pyegeria.commands.ops.monitor_engine_activity:main_paging "
    list_engine_activity_compressed = "pyegeria.commands.ops.monitor_engine_activity_c:main_paging "
    monitor_engine_activity_compressed = "pyegeria.commands.ops.monitor_engine_activity_c:main_live"
    refresh_gov_eng_config = "pyegeria.commands.ops.gov_server_actions:refresh_gov_eng_config"
    monitor_gov_eng_status = "pyegeria.commands.ops.monitor_gov_eng_status:main_live"
    list_gov_eng_status = "pyegeria.commands.ops.monitor_gov_eng_status:main_paging"
    monitor_integ_daemon_status = "pyegeria.commands.ops.monitor_integ_daemon_status:main_live"
    list_integ_daemon_status = "pyegeria.commands.ops.monitor_integ_daemon_status:main_paging"
    monitor_platform_status = "pyegeria.commands.ops.monitor_platform_status:main"
    monitor_server_list = "pyegeria.commands.ops.orig_monitor_server_list:main"
    monitor_server_startup = "pyegeria.commands.ops.monitor_server_startup:main"
    monitor_server_status = "pyegeria.commands.ops.monitor_server_status:main"
    refresh_integration_daemon = "pyegeria.commands.ops.refresh_integration_daemon:main"
    restart_integration_daemon = "pyegeria.commands.ops.restart_integration_daemon:main"
    load_archive = "pyegeria.commands.ops.load_archive:load_archive"
    load_archive_tui = "pyegeria.commands.ops.load_archive:tui"
    list_catalog_targets = "pyegeria.commands.ops.list_catalog_targets:main"
    start_daemon = "pyegeria.commands.ops.engine_actions:start_daemon"
    stop_daemon = "pyegeria.commands.ops.engine_actions:stop_daemon"
    list_archives = "pyegeria.commands.ops.list_archives:main"

    list_my_profile = "pyegeria.commands.my.list_my_profile:main"
    list_my_roles = "pyegeria.commands.my.list_my_roles:main"
    monitor_open_todos = "pyegeria.commands.my.monitor_open_todos:main"
    monitor_my_todos = "pyegeria.commands.my.monitor_my_todos:main"
    create_todo = "pyegeria.commands.my.todo_actions:create_todo"
    delete_todo = "pyegeria.commands.my.todo_actions:delete_todo"
    change_todo_status = "pyegeria.commands.my.todo_actions:change_todo_status"
    mark_todo_complete = "pyegeria.commands.my.todo_actions:mark_todo_complete"
    reassign_todo = "pyegeria.commands.my.todo_actions:reassign_todo"


    hey_egeria_ops = "pyegeria.commands.cli.egeria_ops:cli"
    hey_egeria_cat = "pyegeria.commands.cli.egeria_cat:cli"
    hey_egeria_tech = "pyegeria.commands.cli.egeria_tech:cli"
    hey_egeria_my = "pyegeria.commands.cli.egeria_my:cli"
    hey_egeria = "pyegeria.commands.cli.egeria:cli"
    egeria_login = "pyegeria.commands.cli.egeria_login_tui:login"

    get_guid_info = "pyegeria.commands.tech.get_guid_info:main"
    get_tech_details = "pyegeria.commands.tech.get_tech_details:main"
    list_asset_types = "pyegeria.commands.tech.list_asset_types:main"
    list_registered_services = "pyegeria.commands.tech.list_registered_services:main"
    list_relationship_types = "pyegeria.commands.tech.list_relationship_types:main"
    list_tech_templates = "pyegeria.commands.tech.list_tech_templates:main"
    get_element_info = "pyegeria.commands.tech.get_element_info:main"
    list_elements = "pyegeria.commands.tech.list_elements:main"
    list_related_specification = "pyegeria.commands.tech.list_related_specification:main"
    list_elements_for_classification = "pyegeria.commands.tech.list_elements_for_classification:main"
    list_related_elements = "pyegeria.commands.tech.list_related_elements:main"
    get_tech_type_template = "pyegeria.commands.tech.get_tech_type_template:main"
    list_relationships = "pyegeria.commands.tech.list_relationships:main"

    list_valid_metadata_values = "pyegeria.commands.tech.list_valid_metadata_values:main"
    list_anchored_elements = "pyegeria.commands.tech.list_anchored_elements:main"
    list_gov_action_processes = "pyegeria.commands.tech.list_gov_action_processes:main"<|MERGE_RESOLUTION|>--- conflicted
+++ resolved
@@ -1,12 +1,7 @@
 [tool.poetry]
 name = "pyegeria"
-<<<<<<< HEAD
 version = "5.3.0.dev"
-=======
 
-version = "5.2"
-
->>>>>>> 9e8d33e1
 license = 'Apache 2.0'
 authors = ["Dan Wolfson <dan.wolfson@pdr-associates.com>"]
 readme = "README.md"
