#!/usr/bin/env python3
"""
SPDX-License-Identifier: Apache-2.0
Copyright Contributors to the ODPi Egeria project.


A command line interface for Egeria Catalog User functions

This is an emerging capability based on the **click** package. Feedback welcome!

"""
import os

import click
from trogon import tui

from pyegeria.commands.cat.get_asset_graph import asset_viewer
from pyegeria.commands.cat.get_collection import collection_viewer
from pyegeria.commands.cat.get_project_dependencies import project_dependency_viewer
from pyegeria.commands.cat.get_project_structure import project_structure_viewer
from pyegeria.commands.cat.get_tech_type_elements import tech_viewer
from pyegeria.commands.cat.list_tech_type_elements import list_tech_elements
from pyegeria.commands.cat.glossary_actions import (
    create_glossary,
    delete_glossary,
    create_term,
    delete_term,
    import_terms,
    export_terms,
)
from pyegeria.commands.cat.list_servers_deployed_imp import display_servers_by_dep_imp
from pyegeria.commands.cat.list_glossaries import display_glossaries
from pyegeria.commands.cat.list_assets import display_assets
from pyegeria.commands.cat.list_cert_types import display_certifications
from pyegeria.commands.cat.list_deployed_catalogs import list_deployed_catalogs
from pyegeria.commands.cat.list_deployed_database_schemas import (
    list_deployed_database_schemas,
)
from pyegeria.commands.cat.list_deployed_databases import list_deployed_databases
from pyegeria.commands.cat.list_terms import display_glossary_terms
from pyegeria.commands.cat.list_projects import display_project_list
from pyegeria.commands.cat.list_tech_types import display_tech_types
from pyegeria.commands.cat.list_todos import display_to_dos as list_todos
from pyegeria.commands.cat.list_user_ids import list_user_ids
from pyegeria.commands.cat.list_collections import display_collections


from pyegeria.commands.cli.ops_config import Config
from pyegeria.commands.my.todo_actions import (
    mark_todo_complete,
    reassign_todo,
    delete_todo,
    create_todo,
)
from pyegeria.commands.tech.list_asset_types import display_asset_types


# @tui
# @tui('menu','menu','A textual command line interface')
@tui()
@click.version_option("0.0.1", prog_name="egeria_ops")
@click.group()
@click.option(
    "--server",
    default=os.environ.get("EGERIA_METADATA_STORE", "active-metadata-store"),
    help="Egeria metadata store to work with",
)
@click.option(
    "--url",
    default=os.environ.get("EGERIA_PLATFORM_URL", "https://localhost:9443"),
    help="URL of Egeria metadata store platform to connect to",
)
@click.option(
    "--integration_daemon",
    default=os.environ.get("EGERIA_INTEGRATION_DAEMON", "integration-daemon"),
    help="Egeria integration daemon to work with",
)
@click.option(
    "--integration_daemon_url",
    default=os.environ.get("EGERIA_INTEGRATION_DAEMON_URL", "https://localhost:9443"),
    help="URL of Egeria integration daemon platform to connect to",
)
@click.option(
    "--view_server",
    default=os.environ.get("EGERIA_VIEW_SERVER", "view-server"),
    help="Egeria view server to work with",
)
@click.option(
    "--view_server_url",
    default=os.environ.get("EGERIA_VIEW_SERVER_URL", "https://localhost:9443"),
    help="URL of Egeria view server platform to connect to",
)
@click.option(
    "--engine_host",
    default=os.environ.get("EGERIA_ENGINE_HOST", "engine-host"),
    help="Egeria engine host to work with",
)
@click.option(
    "--engine_host_url",
    default=os.environ.get("EGERIA_ENGINE_HOST_URL", "https://localhost:9443"),
    help="URL of Egeria engine host platform to connect to",
)
@click.option(
    "--admin_user",
    default=os.environ.get("EGERIA_ADMIN_USER", "garygeeke"),
    help="Egeria admin user",
)
@click.option(
    "--admin_user_password",
    default=os.environ.get("EGERIA_ADMIN_PASSWORD", "secret"),
    help="Egeria admin password",
)
@click.option(
    "--userid",
    default=os.environ.get("EGERIA_USER", "peterprofile"),
    help="Egeria user",
)
@click.option(
    "--password",
    default=os.environ.get("EGERIA_USER_PASSWORD", "secret"),
    help="Egeria user password",
)
@click.option("--timeout", default=60, help="Number of seconds to wait")
@click.option(
    "--jupyter",
    is_flag=True,
    default=os.environ.get("EGERIA_JUPYTER", "False"),
    help="Enable for rendering in a Jupyter terminal",
)
@click.option(
    "--width",
    default=os.environ.get("EGERIA_WIDTH", 200),
    type=int,
    help="Screen width, in characters, to use",
)
@click.option(
    "--home_glossary_guid",
    default=os.environ.get("EGERIA_HOME_GLOSSARY_GUID", None),
    help="Glossary guid to use as the home glossary",
)
@click.option(
    "--glossary_path",
    default=os.environ.get("EGERIA_GLOSSARY_PATH", "/home/jovyan/loading-bay/glossary"),
    help="Path to glossary import/export files",
)
<<<<<<< HEAD

=======
>>>>>>> 291f15e9
@click.pass_context
def cli(
    ctx,
    server,
    url,
    view_server,
    view_server_url,
    integration_daemon,
    integration_daemon_url,
    engine_host,
    engine_host_url,
    admin_user,
    admin_user_password,
    userid,
    password,
    timeout,
    jupyter,
    width,
    home_glossary_guid,
<<<<<<< HEAD
    glossary_path
=======
    glossary_path,
>>>>>>> 291f15e9
):
    """An Egeria Command Line interface for Operations"""
    ctx.obj = Config(
        server,
        url,
        view_server,
        view_server_url,
        integration_daemon,
        integration_daemon_url,
        engine_host,
        engine_host_url,
        admin_user,
        admin_user_password,
        userid,
        password,
        timeout,
        jupyter,
        width,
        home_glossary_guid,
        glossary_path,
    )
    ctx.max_content_width = 250
    ctx.ensure_object(Config)


@cli.group("show")
def show():
    """Display Egeria Objects"""
    pass


@show.group("info")
@click.pass_context
def info(ctx):
    """Group of commands to show information about various Egeria objects"""
    pass


@info.command("tech-types")
@click.option("--tech_type", default="*", help="Tech type to search for")
@click.pass_context
def show_tech_types(ctx, tech_type):
    """List deployed technology types"""
    c = ctx.obj
    display_tech_types(
        tech_type, c.view_server, c.view_server_url, c.userid, c.password
    )


@info.command("collections")
@click.option("--collection", default="*", help="Collection to search for")
@click.pass_context
def show_collections(ctx, collection):
    """List Collections"""
    c = ctx.obj
    display_collections(
        collection, c.view_server, c.view_server_url, c.userid, c.password
    )


@show.group("assets")
@click.pass_context
def asset_group(ctx):
    """Show assets known to Egerias"""
    pass


@asset_group.command("tech-type-elements")
@click.option(
    "--tech_type",
    default="PostgreSQL Server",
    help="Specific tech type to get elements for",
)
@click.pass_context
def list_tech_type_elements(ctx, tech_type):
    """List technology type elements"""
    c = ctx.obj
    list_tech_elements(
        tech_type, c.view_server, c.view_server_url, c.userid, c.password
    )


@asset_group.command("elements-of-tech-type")
@click.option(
    "--tech_type",
    default="PostgreSQL Server",
    help="Specific tech type to get elements for",
)
@click.pass_context
def show_tech_type_elements(ctx, tech_type):
    """List technology type elements"""
    c = ctx.obj
    tech_viewer(tech_type, c.view_server, c.view_server_url, c.userid, c.password)


@asset_group.command("in-asset-domain")
@click.argument("search-string")
@click.pass_context
def show_assets(ctx, search_string):
    """Find and display assets

    Usage: show assets <search-string>

           search-string must be greater than four characters.
    """
    c = ctx.obj
    display_assets(
        search_string,
        c.view_server,
        c.view_server_url,
        c.userid,
        c.password,
        60,
        c.jupyter,
        c.width,
    )


@asset_group.command("asset-graph")
@click.argument("asset_guid", nargs=1)
@click.pass_context
def show_asset_graph(ctx, asset_guid):
    """Display a tree graph of information about an asset

    Usage: show asset-graph <asset-guid>

           asset-guid must be a valid asset guid. These can be found through other commands such as 'show tech-type-elements'

    """
    c = ctx.obj
    asset_viewer(
        asset_guid,
        c.view_server,
        c.view_server_url,
        c.userid,
        c.password,
        c.jupyter,
        c.width,
    )


@show.group("glossary")
@click.pass_context
def glossary_group(ctx):
    """Show glossary information"""
    pass


@glossary_group.command("glossary-terms")
@click.option(
    "--search-string",
    default="*",
    help="List glossary terms similar to search string - minimum of 4 characters",
)
@click.option(
    "--glossary-guid",
    default=os.environ.get("EGERIA_HOME_GLOSSARY_GUID", None),
    help="Optionally restrict search to glossary with the specified guid",
)
@click.option(
    "--glossary-name",
    default="*",
    help="Optionally restrict search to a specific named glossary",
)
@click.pass_context
def show_terms(ctx, search_string, glossary_guid, glossary_name):
    """Find and display glossary terms"""
    c = ctx.obj
    display_glossary_terms(
        search_string,
        glossary_guid,
        glossary_name,
        c.view_server,
        c.view_server_url,
        c.userid,
        c.password,
        c.jupyter,
        c.width,
    )


@glossary_group.command("glossaries")
@click.option("--search_string", default="*", help="Name to search for glossaries")
@click.pass_context
def glossaries(ctx, search_string):
    """Display a list of glossaries"""
    c = ctx.obj
    display_glossaries(
        search_string,
        c.view_server,
        c.view_server_url,
        c.userid,
        c.password,
        c.jupyter,
        c.width,
    )


@info.command("collection")
@click.option(
    "--root_collection",
    default="Digital Product Root",
    help="View of tree of collections from a given root",
)
@click.pass_context
def show_collection(ctx, root_collection):
    """Display a collection"""
    c = ctx.obj
    collection_viewer(
        root_collection,
        c.view_server,
        c.view_server_url,
        c.userid,
        c.password,
        c.jupyter,
        c.width,
    )


@show.group("projects")
@click.pass_context
def projects(ctx):
    """Show project information in Egeria"""
    pass


@projects.command("projects")
@click.option("--search-string", default="*", help="List Projects by Search String")
@click.pass_context
def show_projects(ctx, search_string):
    """Display a list of Egeria projects"""
    c = ctx.obj
    display_project_list(
        search_string,
        c.view_server,
        c.view_server_url,
        c.userid,
        c.password,
        False,
        c.jupyter,
        c.width,
    )


@info.command("certification-types")
@click.option("--search-string", default="CertificationType", help="")
@click.pass_context
def show_certification_types(ctx, search_string):
    """Show certification types"""
    c = ctx.obj
    display_certifications(
        search_string,
        c.view_server,
        c.view_server_url,
        c.userid,
        c.password,
        c.timeout,
        c.jupyter,
        c.width,
    )


@projects.command("project-structure")
@click.option(
    "--project",
    default="Clinical Trials Management",
    help="Enter the root project to start from",
)
@click.pass_context
def show_project_structure(ctx, project):
    """Show the organization structure of the project starting from a root project"""
    c = ctx.obj
    project_structure_viewer(
        project,
        c.view_server,
        c.view_server_url,
        c.userid,
        c.password,
        c.jupyter,
        c.width,
        c.timeout,
    )


@projects.command("project-dependencies")
@click.option(
    "--project",
    default="Clinical Trials Management",
    help="Enter the root project to start from",
)
@click.pass_context
def show_project_dependencies(ctx, project):
    """Show the dependencies of a project starting from a root project"""
    c = ctx.obj
    project_dependency_viewer(
        project,
        c.view_server,
        c.view_server_url,
        c.userid,
        c.password,
        c.jupyter,
        c.width,
        c.timeout,
    )


@info.command("to-dos")
@click.option("--search-string", default="*", help="View the list of To-Do items")
@click.option(
    "--status",
    type=click.Choice(
        ["OPEN", "IN_PROGRESS", "WAITING", "COMPLETE", "ABANDONED", "None"],
        case_sensitive=False,
    ),
    help="Enter an optional status filter",
    required=False,
    default="NONE",
)
@click.pass_context
def show_todos(ctx, search_string, status):
    """Display a list of To Dos"""
    c = ctx.obj
    list_todos(
        search_string,
        status,
        c.view_server,
        c.view_server_url,
        c.userid,
        c.password,
        c.jupyter,
        c.width,
    )


@info.command("asset-types")
@click.pass_context
def show_asset_types(ctx):
    """Display engine-host status information"""
    c = ctx.obj
    display_asset_types(
        c.view_server, c.view_server_url, c.userid, c.password, c.jupyter, c.width
    )


@info.command("user-ids")
@click.pass_context
def show_user_ids(ctx):
    """Display a list of known user ids"""
    c = ctx.obj
    list_user_ids(
        c.view_server, c.view_server_url, c.userid, c.password, c.jupyter, c.width
    )


@show.group("deployed-data")
@click.pass_context
def deployed_data(ctx):
    """Show deployed data resources known to Egeria"""
    pass


@deployed_data.command("deployed-servers")
@click.option(
    "--search-string",
    default="*",
    help="Filter deployed for deployed implementation type by search string",
)
@click.pass_context
def show_deployed_servers(ctx, search_string):
    """Display deployed servers"""
    c = ctx.obj
    display_servers_by_dep_imp(
        search_string,
        c.view_server,
        c.view_server_url,
        c.userid,
        c.password,
        c.jupyter,
        c.width,
    )


@deployed_data.command("deployed-schemas")
@click.option("--catalog", default="*", help="What database or catalog to search")
@click.pass_context
def deployed_schemas(ctx, catalog):
    """Display deployed schemas"""
    c = ctx.obj
    list_deployed_database_schemas(
        catalog,
        c.view_server,
        c.view_server_url,
        c.userid,
        c.password,
        c.jupyter,
        c.width,
    )


@deployed_data.command("catalogs")
@click.option("--search_server", default="*", help="Server to search for catalogs")
@click.pass_context
def list_catalogs(ctx, search_server):
    """Display deployed catalogs"""
    c = ctx.obj
    list_deployed_catalogs(
        search_server,
        c.view_server,
        c.view_server_url,
        c.userid,
        c.password,
        c.jupyter,
        c.width,
    )


@deployed_data.command("databases")
@click.pass_context
def list_databases(ctx):
    """Display deployed databases"""
    c = ctx.obj
    list_deployed_databases(
        c.view_server, c.view_server_url, c.userid, c.password, c.jupyter, c.width
    )


#
#  Tell
#


@cli.group("tell")
@click.pass_context
def tell(ctx):
    """Perform actions an Egeria Objects"""
    pass


@tell.group("glossary")
@click.pass_context
def tell_glossary(ctx):
    """Perform glossary actions"""
    pass


tell_glossary.add_command(create_glossary)
tell_glossary.add_command(delete_glossary)
tell_glossary.add_command(create_term)
tell_glossary.add_command(import_terms)
tell_glossary.add_command(export_terms)
tell_glossary.add_command(delete_term)


@tell.group("todo")
@click.pass_context
def tell_todo(ctx):
    """Perform todo actions"""
    pass


tell_todo.add_command(mark_todo_complete)
tell_todo.add_command(reassign_todo)
tell_todo.add_command(delete_todo)
tell_todo.add_command(create_todo)





if __name__ == "__main__":
    cli()<|MERGE_RESOLUTION|>--- conflicted
+++ resolved
@@ -143,10 +143,7 @@
     default=os.environ.get("EGERIA_GLOSSARY_PATH", "/home/jovyan/loading-bay/glossary"),
     help="Path to glossary import/export files",
 )
-<<<<<<< HEAD
-
-=======
->>>>>>> 291f15e9
+
 @click.pass_context
 def cli(
     ctx,
@@ -166,11 +163,7 @@
     jupyter,
     width,
     home_glossary_guid,
-<<<<<<< HEAD
-    glossary_path
-=======
     glossary_path,
->>>>>>> 291f15e9
 ):
     """An Egeria Command Line interface for Operations"""
     ctx.obj = Config(
