#!/usr/bin/env python3
"""
SPDX-License-Identifier: Apache-2.0
Copyright Contributors to the ODPi Egeria project.


A command line interface for Egeria Catalog User functions

This is an emerging capability based on the **click** package. Feedback welcome!

"""
import os

import click
from trogon import tui

from pyegeria.commands.cat.get_asset_graph import asset_viewer
from pyegeria.commands.cat.get_collection import collection_viewer
from pyegeria.commands.cat.get_project_dependencies import project_dependency_viewer
from pyegeria.commands.cat.get_project_structure import project_structure_viewer
from pyegeria.commands.cat.get_tech_type_elements import tech_viewer
from pyegeria.commands.cat.list_tech_type_elements import list_tech_elements
from pyegeria.commands.cat.glossary_actions import (
    create_glossary,
    delete_glossary,
    create_term,
    delete_term,
    import_terms,
    export_terms,
)
from pyegeria.commands.cat.list_servers_deployed_imp import display_servers_by_dep_imp
from pyegeria.commands.cat.list_glossaries import display_glossaries
from pyegeria.commands.cat.list_assets import display_assets
from pyegeria.commands.cat.list_cert_types import display_certifications
from pyegeria.commands.cat.list_deployed_catalogs import list_deployed_catalogs
from pyegeria.commands.cat.list_deployed_database_schemas import (
    list_deployed_database_schemas,
)
from pyegeria.commands.cat.list_deployed_databases import list_deployed_databases
from pyegeria.commands.cat.list_terms import display_glossary_terms
from pyegeria.commands.cat.list_projects import display_project_list
from pyegeria.commands.cat.list_tech_types import display_tech_types
from pyegeria.commands.cat.list_todos import display_to_dos as list_todos
from pyegeria.commands.cat.list_user_ids import list_user_ids
from pyegeria.commands.cat.list_collections import display_collections


from pyegeria.commands.cli.ops_config import Config
from pyegeria.commands.my.todo_actions import (
    mark_todo_complete,
    reassign_todo,
    delete_todo,
    create_todo,
)
from pyegeria.commands.tech.list_asset_types import display_asset_types


# @tui
# @tui('menu','menu','A textual command line interface')
@tui()
@click.version_option("0.0.1", prog_name="egeria_ops")
@click.group()
@click.option(
    "--server",
    default=os.environ.get("EGERIA_METADATA_STORE", "active-metadata-store"),
    help="Egeria metadata store to work with",
)
@click.option(
    "--url",
    default=os.environ.get("EGERIA_PLATFORM_URL", "https://localhost:9443"),
    help="URL of Egeria metadata store platform to connect to",
)
@click.option(
    "--integration_daemon",
    default=os.environ.get("EGERIA_INTEGRATION_DAEMON", "integration-daemon"),
    help="Egeria integration daemon to work with",
)
@click.option(
    "--integration_daemon_url",
    default=os.environ.get("EGERIA_INTEGRATION_DAEMON_URL", "https://localhost:9443"),
    help="URL of Egeria integration daemon platform to connect to",
)
@click.option(
    "--view_server",
    default=os.environ.get("EGERIA_VIEW_SERVER", "view-server"),
    help="Egeria view server to work with",
)
@click.option(
    "--view_server_url",
    default=os.environ.get("EGERIA_VIEW_SERVER_URL", "https://localhost:9443"),
    help="URL of Egeria view server platform to connect to",
)
@click.option(
    "--engine_host",
    default=os.environ.get("EGERIA_ENGINE_HOST", "engine-host"),
    help="Egeria engine host to work with",
)
@click.option(
    "--engine_host_url",
    default=os.environ.get("EGERIA_ENGINE_HOST_URL", "https://localhost:9443"),
    help="URL of Egeria engine host platform to connect to",
)
@click.option(
    "--admin_user",
    default=os.environ.get("EGERIA_ADMIN_USER", "garygeeke"),
    help="Egeria admin user",
)
@click.option(
    "--admin_user_password",
    default=os.environ.get("EGERIA_ADMIN_PASSWORD", "secret"),
    help="Egeria admin password",
)
@click.option(
    "--userid",
    default=os.environ.get("EGERIA_USER", "peterprofile"),
    help="Egeria user",
)
@click.option(
    "--password",
    default=os.environ.get("EGERIA_USER_PASSWORD", "secret"),
    help="Egeria user password",
)
@click.option("--timeout", default=60, help="Number of seconds to wait")
@click.option(
    "--jupyter",
    is_flag=True,
    default=os.environ.get("EGERIA_JUPYTER", "False"),
    help="Enable for rendering in a Jupyter terminal",
)
@click.option(
    "--width",
    default=os.environ.get("EGERIA_WIDTH", 200),
    type=int,
    help="Screen width, in characters, to use",
)
@click.option(
    "--home_glossary_guid",
    default=os.environ.get("EGERIA_HOME_GLOSSARY_GUID", None),
    help="Glossary guid to use as the home glossary",
)
@click.option(
    "--glossary_path",
    default=os.environ.get("EGERIA_GLOSSARY_PATH", "/home/jovyan/loading-bay/glossary"),
    help="Path to glossary import/export files",
)
<<<<<<< HEAD
<<<<<<< HEAD
=======

>>>>>>> 20fca6d (Evaluating removing glossary guid default from commands and adding glossary_path.)
=======

>>>>>>> 9e8d33e1
@click.pass_context
def cli(
    ctx,
    server,
    url,
    view_server,
    view_server_url,
    integration_daemon,
    integration_daemon_url,
    engine_host,
    engine_host_url,
    admin_user,
    admin_user_password,
    userid,
    password,
    timeout,
    jupyter,
    width,
    home_glossary_guid,
<<<<<<< HEAD
    glossary_path,
=======
    glossary_path
>>>>>>> 20fca6d (Evaluating removing glossary guid default from commands and adding glossary_path.)
):
    """An Egeria Command Line interface for Operations"""
    ctx.obj = Config(
        server,
        url,
        view_server,
        view_server_url,
        integration_daemon,
        integration_daemon_url,
        engine_host,
        engine_host_url,
        admin_user,
        admin_user_password,
        userid,
        password,
        timeout,
        jupyter,
        width,
        home_glossary_guid,
        glossary_path,
    )
    ctx.max_content_width = 250
    ctx.ensure_object(Config)


@cli.group("show")
def show():
    """Display Egeria Objects"""
    pass


@show.group("info")
@click.pass_context
def info(ctx):
    """Group of commands to show information about various Egeria objects"""
    pass


@info.command("tech-types")
@click.option("--tech_type", default="*", help="Tech type to search for")
@click.pass_context
def show_tech_types(ctx, tech_type):
    """List deployed technology types"""
    c = ctx.obj
    display_tech_types(
        tech_type, c.view_server, c.view_server_url, c.userid, c.password
    )


@info.command("collections")
@click.option("--collection", default="*", help="Collection to search for")
@click.pass_context
def show_collections(ctx, collection):
    """List Collections"""
    c = ctx.obj
    display_collections(
        collection, c.view_server, c.view_server_url, c.userid, c.password
    )


@show.group("assets")
@click.pass_context
def asset_group(ctx):
    """Show assets known to Egerias"""
    pass


@asset_group.command("tech-type-elements")
@click.option(
    "--tech_type",
    default="PostgreSQL Server",
    help="Specific tech type to get elements for",
)
@click.pass_context
def list_tech_type_elements(ctx, tech_type):
    """List technology type elements"""
    c = ctx.obj
    list_tech_elements(
        tech_type, c.view_server, c.view_server_url, c.userid, c.password
    )


@asset_group.command("elements-of-tech-type")
@click.option(
    "--tech_type",
    default="PostgreSQL Server",
    help="Specific tech type to get elements for",
)
@click.pass_context
def show_tech_type_elements(ctx, tech_type):
    """List technology type elements"""
    c = ctx.obj
    tech_viewer(tech_type, c.view_server, c.view_server_url, c.userid, c.password)


@asset_group.command("in-asset-domain")
@click.argument("search-string")
@click.pass_context
def show_assets(ctx, search_string):
    """Find and display assets

    Usage: show assets <search-string>

           search-string must be greater than four characters.
    """
    c = ctx.obj
    display_assets(
        search_string,
        c.view_server,
        c.view_server_url,
        c.userid,
        c.password,
        60,
        c.jupyter,
        c.width,
    )


@asset_group.command("asset-graph")
@click.argument("asset_guid", nargs=1)
@click.pass_context
def show_asset_graph(ctx, asset_guid):
    """Display a tree graph of information about an asset

    Usage: show asset-graph <asset-guid>

           asset-guid must be a valid asset guid. These can be found through other commands such as 'show tech-type-elements'

    """
    c = ctx.obj
    asset_viewer(
        asset_guid,
        c.view_server,
        c.view_server_url,
        c.userid,
        c.password,
        c.jupyter,
        c.width,
    )


@show.group("glossary")
@click.pass_context
def glossary_group(ctx):
    """Show glossary information"""
    pass


@glossary_group.command("glossary-terms")
@click.option(
    "--search-string",
    default="*",
    help="List glossary terms similar to search string - minimum of 4 characters",
)
@click.option(
    "--glossary-guid",
    default=os.environ.get("EGERIA_HOME_GLOSSARY_GUID", None),
    help="Optionally restrict search to glossary with the specified guid",
)
@click.option(
    "--glossary-name",
    default="*",
    help="Optionally restrict search to a specific named glossary",
)
@click.pass_context
def show_terms(ctx, search_string, glossary_guid, glossary_name):
    """Find and display glossary terms"""
    c = ctx.obj
    display_glossary_terms(
        search_string,
        glossary_guid,
        glossary_name,
        c.view_server,
        c.view_server_url,
        c.userid,
        c.password,
        c.jupyter,
        c.width,
    )


@glossary_group.command("glossaries")
@click.option("--search_string", default="*", help="Name to search for glossaries")
@click.pass_context
def glossaries(ctx, search_string):
    """Display a list of glossaries"""
    c = ctx.obj
    display_glossaries(
        search_string,
        c.view_server,
        c.view_server_url,
        c.userid,
        c.password,
        c.jupyter,
        c.width,
    )


@info.command("collection")
@click.option(
    "--root_collection",
    default="Digital Product Root",
    help="View of tree of collections from a given root",
)
@click.pass_context
def show_collection(ctx, root_collection):
    """Display a collection"""
    c = ctx.obj
    collection_viewer(
        root_collection,
        c.view_server,
        c.view_server_url,
        c.userid,
        c.password,
        c.jupyter,
        c.width,
    )


@show.group("projects")
@click.pass_context
def projects(ctx):
    """Show project information in Egeria"""
    pass


@projects.command("projects")
@click.option("--search-string", default="*", help="List Projects by Search String")
@click.pass_context
def show_projects(ctx, search_string):
    """Display a list of Egeria projects"""
    c = ctx.obj
    display_project_list(
        search_string,
        c.view_server,
        c.view_server_url,
        c.userid,
        c.password,
        False,
        c.jupyter,
        c.width,
    )


@info.command("certification-types")
@click.option("--search-string", default="CertificationType", help="")
@click.pass_context
def show_certification_types(ctx, search_string):
    """Show certification types"""
    c = ctx.obj
    display_certifications(
        search_string,
        c.view_server,
        c.view_server_url,
        c.userid,
        c.password,
        c.timeout,
        c.jupyter,
        c.width,
    )


@projects.command("project-structure")
@click.option(
    "--project",
    default="Clinical Trials Management",
    help="Enter the root project to start from",
)
@click.pass_context
def show_project_structure(ctx, project):
    """Show the organization structure of the project starting from a root project"""
    c = ctx.obj
    project_structure_viewer(
        project,
        c.view_server,
        c.view_server_url,
        c.userid,
        c.password,
        c.jupyter,
        c.width,
        c.timeout,
    )


@projects.command("project-dependencies")
@click.option(
    "--project",
    default="Clinical Trials Management",
    help="Enter the root project to start from",
)
@click.pass_context
def show_project_dependencies(ctx, project):
    """Show the dependencies of a project starting from a root project"""
    c = ctx.obj
    project_dependency_viewer(
        project,
        c.view_server,
        c.view_server_url,
        c.userid,
        c.password,
        c.jupyter,
        c.width,
        c.timeout,
    )


@info.command("to-dos")
@click.option("--search-string", default="*", help="View the list of To-Do items")
@click.option(
    "--status",
    type=click.Choice(
        ["OPEN", "IN_PROGRESS", "WAITING", "COMPLETE", "ABANDONED", "None"],
        case_sensitive=False,
    ),
    help="Enter an optional status filter",
    required=False,
    default="NONE",
)
@click.pass_context
def show_todos(ctx, search_string, status):
    """Display a list of To Dos"""
    c = ctx.obj
    list_todos(
        search_string,
        status,
        c.view_server,
        c.view_server_url,
        c.userid,
        c.password,
        c.jupyter,
        c.width,
    )


@info.command("asset-types")
@click.pass_context
def show_asset_types(ctx):
    """Display engine-host status information"""
    c = ctx.obj
    display_asset_types(
        c.view_server, c.view_server_url, c.userid, c.password, c.jupyter, c.width
    )


@info.command("user-ids")
@click.pass_context
def show_user_ids(ctx):
    """Display a list of known user ids"""
    c = ctx.obj
    list_user_ids(
        c.view_server, c.view_server_url, c.userid, c.password, c.jupyter, c.width
    )


@show.group("deployed-data")
@click.pass_context
def deployed_data(ctx):
    """Show deployed data resources known to Egeria"""
    pass


@deployed_data.command("deployed-servers")
@click.option(
    "--search-string",
    default="*",
    help="Filter deployed for deployed implementation type by search string",
)
@click.pass_context
def show_deployed_servers(ctx, search_string):
    """Display deployed servers"""
    c = ctx.obj
    display_servers_by_dep_imp(
        search_string,
        c.view_server,
        c.view_server_url,
        c.userid,
        c.password,
        c.jupyter,
        c.width,
    )


@deployed_data.command("deployed-schemas")
@click.option("--catalog", default="*", help="What database or catalog to search")
@click.pass_context
def deployed_schemas(ctx, catalog):
    """Display deployed schemas"""
    c = ctx.obj
    list_deployed_database_schemas(
        catalog,
        c.view_server,
        c.view_server_url,
        c.userid,
        c.password,
        c.jupyter,
        c.width,
    )


@deployed_data.command("catalogs")
@click.option("--search_server", default="*", help="Server to search for catalogs")
@click.pass_context
def list_catalogs(ctx, search_server):
    """Display deployed catalogs"""
    c = ctx.obj
    list_deployed_catalogs(
        search_server,
        c.view_server,
        c.view_server_url,
        c.userid,
        c.password,
        c.jupyter,
        c.width,
    )


@deployed_data.command("databases")
@click.pass_context
def list_databases(ctx):
    """Display deployed databases"""
    c = ctx.obj
    list_deployed_databases(
        c.view_server, c.view_server_url, c.userid, c.password, c.jupyter, c.width
    )


#
#  Tell
#


@cli.group("tell")
@click.pass_context
def tell(ctx):
    """Perform actions an Egeria Objects"""
    pass


@tell.group("glossary")
@click.pass_context
def tell_glossary(ctx):
    """Perform glossary actions"""
    pass


tell_glossary.add_command(create_glossary)
tell_glossary.add_command(delete_glossary)
tell_glossary.add_command(create_term)
tell_glossary.add_command(import_terms)
tell_glossary.add_command(export_terms)
tell_glossary.add_command(delete_term)


@tell.group("todo")
@click.pass_context
def tell_todo(ctx):
    """Perform todo actions"""
    pass


tell_todo.add_command(mark_todo_complete)
tell_todo.add_command(reassign_todo)
tell_todo.add_command(delete_todo)
tell_todo.add_command(create_todo)





if __name__ == "__main__":
    cli()<|MERGE_RESOLUTION|>--- conflicted
+++ resolved
@@ -143,14 +143,7 @@
     default=os.environ.get("EGERIA_GLOSSARY_PATH", "/home/jovyan/loading-bay/glossary"),
     help="Path to glossary import/export files",
 )
-<<<<<<< HEAD
-<<<<<<< HEAD
-=======
-
->>>>>>> 20fca6d (Evaluating removing glossary guid default from commands and adding glossary_path.)
-=======
-
->>>>>>> 9e8d33e1
+
 @click.pass_context
 def cli(
     ctx,
@@ -170,11 +163,8 @@
     jupyter,
     width,
     home_glossary_guid,
-<<<<<<< HEAD
     glossary_path,
-=======
-    glossary_path
->>>>>>> 20fca6d (Evaluating removing glossary guid default from commands and adding glossary_path.)
+   
 ):
     """An Egeria Command Line interface for Operations"""
     ctx.obj = Config(
