--- conflicted
+++ resolved
@@ -4,24 +4,6 @@
 class Config(object):
     def __init__(
         self,
-<<<<<<< HEAD
-        server: str ,
-        url: str ,
-        view_server: str ,
-        view_server_url: str,
-        integration_daemon: str,
-        integration_daemon_url: str,
-        engine_host: str,
-        engine_host_url: str,
-        admin_user: str ,
-        admin_user_password: str ,
-        userid: str ,
-        password: str ,
-        timeout: int ,
-        jupyter: bool ,
-        width: int ,
-        home_glossary_guid: str ,
-=======
         server: str,
         url: str ,
         view_server: str ,
@@ -38,7 +20,6 @@
         jupyter: bool,
         width: int,
         home_glossary_guid: str,
->>>>>>> 291f15e9
         glossary_path: str,
     ):
         self.metadata_store = server
@@ -60,9 +41,5 @@
         self.url = url
         self.home_glossary_guid = home_glossary_guid
         self.glossary_path = glossary_path
-<<<<<<< HEAD
-=======
-
->>>>>>> 291f15e9
 
 pass_config = click.make_pass_decorator(Config)